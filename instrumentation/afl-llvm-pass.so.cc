/*
   american fuzzy lop++ - LLVM-mode instrumentation pass
   ---------------------------------------------------

   Written by Laszlo Szekeres <lszekeres@google.com>,
              Adrian Herrera <adrian.herrera@anu.edu.au>,
              Michal Zalewski

   LLVM integration design comes from Laszlo Szekeres. C bits copied-and-pasted
   from afl-as.c are Michal's fault.

   NGRAM previous location coverage comes from Adrian Herrera.

   Copyright 2015, 2016 Google Inc. All rights reserved.
   Copyright 2019-2020 AFLplusplus Project. All rights reserved.

   Licensed under the Apache License, Version 2.0 (the "License");
   you may not use this file except in compliance with the License.
   You may obtain a copy of the License at:

     http://www.apache.org/licenses/LICENSE-2.0

   This library is plugged into LLVM when invoking clang through afl-clang-fast.
   It tells the compiler to add code roughly equivalent to the bits discussed
   in ../afl-as.h.

 */

#define AFL_LLVM_PASS

#include "config.h"
#include "debug.h"
#include <stdio.h>
#include <stdlib.h>
#include <unistd.h>

#include <list>
#include <string>
#include <fstream>
#include <sys/time.h>

#include "llvm/Config/llvm-config.h"
#if LLVM_VERSION_MAJOR == 3 && LLVM_VERSION_MINOR < 5
typedef long double max_align_t;
#endif

#include "llvm/IR/IRBuilder.h"
#include "llvm/IR/LegacyPassManager.h"
#include "llvm/IR/BasicBlock.h"
#include "llvm/IR/Module.h"
#include "llvm/Support/Debug.h"
#include "llvm/Support/MathExtras.h"
#include "llvm/Transforms/IPO/PassManagerBuilder.h"

#if LLVM_VERSION_MAJOR > 3 || \
    (LLVM_VERSION_MAJOR == 3 && LLVM_VERSION_MINOR > 4)
  #include "llvm/IR/DebugInfo.h"
  #include "llvm/IR/CFG.h"
#else
  #include "llvm/DebugInfo.h"
  #include "llvm/Support/CFG.h"
#endif

#include "afl-llvm-common.h"
#include "llvm-alternative-coverage.h"

using namespace llvm;

namespace {

class AFLCoverage : public ModulePass {

 public:
  static char ID;
  AFLCoverage() : ModulePass(ID) {

    initInstrumentList();

  }

  bool runOnModule(Module &M) override;

 protected:
  uint32_t    ngram_size = 0;
  uint32_t    ctx_k = 0;
  uint32_t    map_size = MAP_SIZE;
  uint32_t    function_minimum_size = 1;
  const char *ctx_str = NULL, *caller_str = NULL, *skip_nozero = NULL;
  const char *use_threadsafe_counters = nullptr;

};

}  // namespace

char AFLCoverage::ID = 0;

/* needed up to 3.9.0 */
#if LLVM_VERSION_MAJOR == 3 && \
    (LLVM_VERSION_MINOR < 9 || \
     (LLVM_VERSION_MINOR == 9 && LLVM_VERSION_PATCH < 1))
uint64_t PowerOf2Ceil(unsigned in) {

  uint64_t in64 = in - 1;
  in64 |= (in64 >> 1);
  in64 |= (in64 >> 2);
  in64 |= (in64 >> 4);
  in64 |= (in64 >> 8);
  in64 |= (in64 >> 16);
  in64 |= (in64 >> 32);
  return in64 + 1;

}

#endif

/* #if LLVM_VERSION_STRING >= "4.0.1" */
#if LLVM_VERSION_MAJOR > 4 || \
    (LLVM_VERSION_MAJOR == 4 && LLVM_VERSION_PATCH >= 1)
  #define AFL_HAVE_VECTOR_INTRINSICS 1
#endif
bool AFLCoverage::runOnModule(Module &M) {

  LLVMContext &C = M.getContext();

  IntegerType *Int8Ty = IntegerType::getInt8Ty(C);
  IntegerType *Int32Ty = IntegerType::getInt32Ty(C);
#ifdef AFL_HAVE_VECTOR_INTRINSICS
  IntegerType *IntLocTy =
      IntegerType::getIntNTy(C, sizeof(PREV_LOC_T) * CHAR_BIT);
#endif
  struct timeval  tv;
  struct timezone tz;
  u32             rand_seed;
  unsigned int    cur_loc = 0;

  /* Setup random() so we get Actually Random(TM) outputs from AFL_R() */
  gettimeofday(&tv, &tz);
  rand_seed = tv.tv_sec ^ tv.tv_usec ^ getpid();
  AFL_SR(rand_seed);

  /* Show a banner */

  setvbuf(stdout, NULL, _IONBF, 0);

  if (getenv("AFL_DEBUG")) debug = 1;

  if ((isatty(2) && !getenv("AFL_QUIET")) || getenv("AFL_DEBUG") != NULL) {

    SAYF(cCYA "afl-llvm-pass" VERSION cRST
              " by <lszekeres@google.com> and <adrian.herrera@anu.edu.au>\n");

  } else

    be_quiet = 1;

  /*
    char *ptr;
    if ((ptr = getenv("AFL_MAP_SIZE")) || (ptr = getenv("AFL_MAPSIZE"))) {

      map_size = atoi(ptr);
      if (map_size < 8 || map_size > (1 << 29))
        FATAL("illegal AFL_MAP_SIZE %u, must be between 2^3 and 2^30",
    map_size); if (map_size % 8) map_size = (((map_size >> 3) + 1) << 3);

    }

  */

  /* Decide instrumentation ratio */

  char *       inst_ratio_str = getenv("AFL_INST_RATIO");
  unsigned int inst_ratio = 100;

  if (inst_ratio_str) {

    if (sscanf(inst_ratio_str, "%u", &inst_ratio) != 1 || !inst_ratio ||
        inst_ratio > 100)
      FATAL("Bad value of AFL_INST_RATIO (must be between 1 and 100)");

  }

#if LLVM_VERSION_MAJOR < 9
  char *neverZero_counters_str = getenv("AFL_LLVM_NOT_ZERO");
#endif
  skip_nozero = getenv("AFL_LLVM_SKIP_NEVERZERO");
  use_threadsafe_counters = getenv("AFL_LLVM_THREADSAFE_INST");

  if ((isatty(2) && !getenv("AFL_QUIET")) || !!getenv("AFL_DEBUG")) {

    if (use_threadsafe_counters) {

      // disabled unless there is support for other modules as well
      // (increases documentation complexity)
      /*      if (!getenv("AFL_LLVM_NOT_ZERO")) { */

      skip_nozero = "1";
      SAYF(cCYA "afl-llvm-pass" VERSION cRST " using thread safe counters\n");

      /*

            } else {

              SAYF(cCYA "afl-llvm-pass" VERSION cRST
                        " using thread safe not-zero-counters\n");

            }

      */

    } else {

      SAYF(cCYA "afl-llvm-pass" VERSION cRST
                " using non-thread safe instrumentation\n");

    }

  }

  unsigned PrevLocSize = 0;
  unsigned PrevCallerSize = 0;

  char *ngram_size_str = getenv("AFL_LLVM_NGRAM_SIZE");
  if (!ngram_size_str) ngram_size_str = getenv("AFL_NGRAM_SIZE");
  char *ctx_k_str = getenv("AFL_LLVM_CTX_K");
  if (!ctx_k_str) ctx_k_str = getenv("AFL_CTX_K");
  ctx_str = getenv("AFL_LLVM_CTX");
  caller_str = getenv("AFL_LLVM_CALLER");

  bool instrument_ctx = ctx_str || caller_str;

#ifdef AFL_HAVE_VECTOR_INTRINSICS
  /* Decide previous location vector size (must be a power of two) */
  VectorType *PrevLocTy = NULL;

  if (ngram_size_str)
    if (sscanf(ngram_size_str, "%u", &ngram_size) != 1 || ngram_size < 2 ||
        ngram_size > NGRAM_SIZE_MAX)
      FATAL(
          "Bad value of AFL_NGRAM_SIZE (must be between 2 and NGRAM_SIZE_MAX "
          "(%u))",
          NGRAM_SIZE_MAX);

  if (ngram_size == 1) ngram_size = 0;
  if (ngram_size)
    PrevLocSize = ngram_size - 1;
  else
    PrevLocSize = 1;

  /* Decide K-ctx vector size (must be a power of two) */
  VectorType *PrevCallerTy = NULL;

  if (ctx_k_str)
    if (sscanf(ctx_k_str, "%u", &ctx_k) != 1 || ctx_k < 1 || ctx_k > CTX_MAX_K)
      FATAL("Bad value of AFL_CTX_K (must be between 1 and CTX_MAX_K (%u))",
            CTX_MAX_K);

  if (ctx_k == 1) {

    ctx_k = 0;
    instrument_ctx = true;
    caller_str = ctx_k_str;  // Enable CALLER instead

  }

  if (ctx_k) {

    PrevCallerSize = ctx_k;
    instrument_ctx = true;

  }

#else
  if (ngram_size_str)
  #ifndef LLVM_VERSION_PATCH
    FATAL(
        "Sorry, NGRAM branch coverage is not supported with llvm version "
        "%d.%d.%d!",
        LLVM_VERSION_MAJOR, LLVM_VERSION_MINOR, 0);
  #else
    FATAL(
        "Sorry, NGRAM branch coverage is not supported with llvm version "
        "%d.%d.%d!",
        LLVM_VERSION_MAJOR, LLVM_VERSION_MINOR, LLVM_VERSION_PATCH);
  #endif
  if (ctx_k_str)
  #ifndef LLVM_VERSION_PATCH
    FATAL(
        "Sorry, K-CTX branch coverage is not supported with llvm version "
        "%d.%d.%d!",
        LLVM_VERSION_MAJOR, LLVM_VERSION_MINOR, 0);
  #else
    FATAL(
        "Sorry, K-CTX branch coverage is not supported with llvm version "
        "%d.%d.%d!",
        LLVM_VERSION_MAJOR, LLVM_VERSION_MINOR, LLVM_VERSION_PATCH);
  #endif
  PrevLocSize = 1;
#endif

#ifdef AFL_HAVE_VECTOR_INTRINSICS
  int PrevLocVecSize = PowerOf2Ceil(PrevLocSize);
  if (ngram_size)
    PrevLocTy = VectorType::get(IntLocTy, PrevLocVecSize
  #if LLVM_VERSION_MAJOR >= 12
                                ,
                                false
  #endif
    );
#endif

#ifdef AFL_HAVE_VECTOR_INTRINSICS
  int PrevCallerVecSize = PowerOf2Ceil(PrevCallerSize);
  if (ctx_k)
    PrevCallerTy = VectorType::get(IntLocTy, PrevCallerVecSize
  #if LLVM_VERSION_MAJOR >= 12
                                   ,
                                   false
  #endif
    );
#endif

  /* Get globals for the SHM region and the previous location. Note that
     __afl_prev_loc is thread-local. */

  GlobalVariable *AFLMapPtr =
      new GlobalVariable(M, PointerType::get(Int8Ty, 0), false,
                         GlobalValue::ExternalLinkage, 0, "__afl_area_ptr");
  GlobalVariable *AFLPrevLoc;
  GlobalVariable *AFLPrevCaller;
  GlobalVariable *AFLContext = NULL;

  if (ctx_str || caller_str)
#if defined(__ANDROID__) || defined(__HAIKU__)
    AFLContext = new GlobalVariable(
        M, Int32Ty, false, GlobalValue::ExternalLinkage, 0, "__afl_prev_ctx");
#else
    AFLContext = new GlobalVariable(
        M, Int32Ty, false, GlobalValue::ExternalLinkage, 0, "__afl_prev_ctx", 0,
        GlobalVariable::GeneralDynamicTLSModel, 0, false);
#endif

#ifdef AFL_HAVE_VECTOR_INTRINSICS
  if (ngram_size)
  #if defined(__ANDROID__) || defined(__HAIKU__)
    AFLPrevLoc = new GlobalVariable(
        M, PrevLocTy, /* isConstant */ false, GlobalValue::ExternalLinkage,
        /* Initializer */ nullptr, "__afl_prev_loc");
  #else
    AFLPrevLoc = new GlobalVariable(
        M, PrevLocTy, /* isConstant */ false, GlobalValue::ExternalLinkage,
        /* Initializer */ nullptr, "__afl_prev_loc",
        /* InsertBefore */ nullptr, GlobalVariable::GeneralDynamicTLSModel,
        /* AddressSpace */ 0, /* IsExternallyInitialized */ false);
  #endif
  else
#endif
#if defined(__ANDROID__) || defined(__HAIKU__)
    AFLPrevLoc = new GlobalVariable(
        M, Int32Ty, false, GlobalValue::ExternalLinkage, 0, "__afl_prev_loc");
#else
  AFLPrevLoc = new GlobalVariable(
      M, Int32Ty, false, GlobalValue::ExternalLinkage, 0, "__afl_prev_loc", 0,
      GlobalVariable::GeneralDynamicTLSModel, 0, false);
#endif

#ifdef AFL_HAVE_VECTOR_INTRINSICS
  if (ctx_k)
  #if defined(__ANDROID__) || defined(__HAIKU__)
    AFLPrevCaller = new GlobalVariable(
        M, PrevCallerTy, /* isConstant */ false, GlobalValue::ExternalLinkage,
        /* Initializer */ nullptr, "__afl_prev_caller");
  #else
    AFLPrevCaller = new GlobalVariable(
        M, PrevCallerTy, /* isConstant */ false, GlobalValue::ExternalLinkage,
        /* Initializer */ nullptr, "__afl_prev_caller",
        /* InsertBefore */ nullptr, GlobalVariable::GeneralDynamicTLSModel,
        /* AddressSpace */ 0, /* IsExternallyInitialized */ false);
  #endif
  else
#endif
#if defined(__ANDROID__) || defined(__HAIKU__)
    AFLPrevCaller =
        new GlobalVariable(M, Int32Ty, false, GlobalValue::ExternalLinkage, 0,
                           "__afl_prev_caller");
#else
  AFLPrevCaller = new GlobalVariable(
      M, Int32Ty, false, GlobalValue::ExternalLinkage, 0, "__afl_prev_caller",
      0, GlobalVariable::GeneralDynamicTLSModel, 0, false);
#endif

#ifdef AFL_HAVE_VECTOR_INTRINSICS
  /* Create the vector shuffle mask for updating the previous block history.
     Note that the first element of the vector will store cur_loc, so just set
     it to undef to allow the optimizer to do its thing. */

  SmallVector<Constant *, 32> PrevLocShuffle = {UndefValue::get(Int32Ty)};

  for (unsigned I = 0; I < PrevLocSize - 1; ++I)
    PrevLocShuffle.push_back(ConstantInt::get(Int32Ty, I));

  for (int I = PrevLocSize; I < PrevLocVecSize; ++I)
    PrevLocShuffle.push_back(ConstantInt::get(Int32Ty, PrevLocSize));

  Constant *PrevLocShuffleMask = ConstantVector::get(PrevLocShuffle);

  Constant *                  PrevCallerShuffleMask = NULL;
  SmallVector<Constant *, 32> PrevCallerShuffle = {UndefValue::get(Int32Ty)};

  if (ctx_k) {

    for (unsigned I = 0; I < PrevCallerSize - 1; ++I)
      PrevCallerShuffle.push_back(ConstantInt::get(Int32Ty, I));

    for (int I = PrevCallerSize; I < PrevCallerVecSize; ++I)
      PrevCallerShuffle.push_back(ConstantInt::get(Int32Ty, PrevCallerSize));

    PrevCallerShuffleMask = ConstantVector::get(PrevCallerShuffle);

  }

#endif

  // other constants we need
  ConstantInt *One = ConstantInt::get(Int8Ty, 1);

  Value *   PrevCtx = NULL;     // CTX sensitive coverage
  LoadInst *PrevCaller = NULL;  // K-CTX coverage

  /* Instrument all the things! */

  int inst_blocks = 0;
  scanForDangerousFunctions(&M);

  for (auto &F : M) {

    int has_calls = 0;
    if (debug)
      fprintf(stderr, "FUNCTION: %s (%zu)\n", F.getName().str().c_str(),
              F.size());

    if (!isInInstrumentList(&F)) { continue; }

    if (F.size() < function_minimum_size) { continue; }

    std::list<Value *> todo;
    for (auto &BB : F) {

      BasicBlock::iterator IP = BB.getFirstInsertionPt();
      IRBuilder<>          IRB(&(*IP));

      // Context sensitive coverage
      if (instrument_ctx && &BB == &F.getEntryBlock()) {

#ifdef AFL_HAVE_VECTOR_INTRINSICS
        if (ctx_k) {

          PrevCaller = IRB.CreateLoad(AFLPrevCaller);
          PrevCaller->setMetadata(M.getMDKindID("nosanitize"),
                                  MDNode::get(C, None));
          PrevCtx =
              IRB.CreateZExt(IRB.CreateXorReduce(PrevCaller), IRB.getInt32Ty());

        } else

#endif
        {

          // load the context ID of the previous function and write to to a
          // local variable on the stack
          LoadInst *PrevCtxLoad = IRB.CreateLoad(AFLContext);
          PrevCtxLoad->setMetadata(M.getMDKindID("nosanitize"),
                                   MDNode::get(C, None));
          PrevCtx = PrevCtxLoad;

        }

        // does the function have calls? and is any of the calls larger than one
        // basic block?
        for (auto &BB_2 : F) {

          if (has_calls) break;
          for (auto &IN : BB_2) {

            CallInst *callInst = nullptr;
            if ((callInst = dyn_cast<CallInst>(&IN))) {

              Function *Callee = callInst->getCalledFunction();
              if (!Callee || Callee->size() < function_minimum_size)
                continue;
              else {

                has_calls = 1;
                break;

              }

            }

          }

        }

        // if yes we store a context ID for this function in the global var
        if (has_calls) {

          Value *NewCtx = ConstantInt::get(Int32Ty, AFL_R(map_size));
#ifdef AFL_HAVE_VECTOR_INTRINSICS
          if (ctx_k) {

            Value *ShuffledPrevCaller = IRB.CreateShuffleVector(
                PrevCaller, UndefValue::get(PrevCallerTy),
                PrevCallerShuffleMask);
            Value *UpdatedPrevCaller = IRB.CreateInsertElement(
                ShuffledPrevCaller, NewCtx, (uint64_t)0);

            StoreInst *Store =
                IRB.CreateStore(UpdatedPrevCaller, AFLPrevCaller);
            Store->setMetadata(M.getMDKindID("nosanitize"),
                               MDNode::get(C, None));

          } else

#endif
          {

            if (ctx_str) NewCtx = IRB.CreateXor(PrevCtx, NewCtx);
            StoreInst *StoreCtx = IRB.CreateStore(NewCtx, AFLContext);
            StoreCtx->setMetadata(M.getMDKindID("nosanitize"),
                                  MDNode::get(C, None));

          }

        }

      }

      if (AFL_R(100) >= inst_ratio) continue;

      /* Make up cur_loc */

      // cur_loc++;
      cur_loc = AFL_R(map_size);

/* There is a problem with Ubuntu 18.04 and llvm 6.0 (see issue #63).
   The inline function successors() is not inlined and also not found at runtime
   :-( As I am unable to detect Ubuntu18.04 heree, the next best thing is to
   disable this optional optimization for LLVM 6.0.0 and Linux */
#if !(LLVM_VERSION_MAJOR == 6 && LLVM_VERSION_MINOR == 0) || !defined __linux__
      // only instrument if this basic block is the destination of a previous
      // basic block that has multiple successors
      // this gets rid of ~5-10% of instrumentations that are unnecessary
      // result: a little more speed and less map pollution
      int more_than_one = -1;
      // fprintf(stderr, "BB %u: ", cur_loc);
      for (pred_iterator PI = pred_begin(&BB), E = pred_end(&BB); PI != E;
           ++PI) {

        BasicBlock *Pred = *PI;

        int count = 0;
        if (more_than_one == -1) more_than_one = 0;
        // fprintf(stderr, " %p=>", Pred);

        for (succ_iterator SI = succ_begin(Pred), E = succ_end(Pred); SI != E;
             ++SI) {

          BasicBlock *Succ = *SI;

          // if (count > 0)
          //  fprintf(stderr, "|");
          if (Succ != NULL) count++;
          // fprintf(stderr, "%p", Succ);

        }

        if (count > 1) more_than_one = 1;

      }

      // fprintf(stderr, " == %d\n", more_than_one);
      if (F.size() > 1 && more_than_one != 1) {

        // in CTX mode we have to restore the original context for the caller -
        // she might be calling other functions which need the correct CTX
        if (instrument_ctx && has_calls) {

          Instruction *Inst = BB.getTerminator();
          if (isa<ReturnInst>(Inst) || isa<ResumeInst>(Inst)) {

            IRBuilder<> Post_IRB(Inst);

            StoreInst *RestoreCtx;
  #ifdef AFL_HAVE_VECTOR_INTRINSICS
            if (ctx_k)
              RestoreCtx = IRB.CreateStore(PrevCaller, AFLPrevCaller);
            else
  #endif
              RestoreCtx = Post_IRB.CreateStore(PrevCtx, AFLContext);
            RestoreCtx->setMetadata(M.getMDKindID("nosanitize"),
                                    MDNode::get(C, None));

          }

        }

        continue;

      }

#endif

      ConstantInt *CurLoc;

#ifdef AFL_HAVE_VECTOR_INTRINSICS
      if (ngram_size)
        CurLoc = ConstantInt::get(IntLocTy, cur_loc);
      else
#endif
        CurLoc = ConstantInt::get(Int32Ty, cur_loc);

      /* Load prev_loc */

      LoadInst *PrevLoc = IRB.CreateLoad(AFLPrevLoc);
      PrevLoc->setMetadata(M.getMDKindID("nosanitize"), MDNode::get(C, None));
      Value *PrevLocTrans;

#ifdef AFL_HAVE_VECTOR_INTRINSICS
      /* "For efficiency, we propose to hash the tuple as a key into the
         hit_count map as (prev_block_trans << 1) ^ curr_block_trans, where
         prev_block_trans = (block_trans_1 ^ ... ^ block_trans_(n-1)" */

      if (ngram_size)
        PrevLocTrans =
            IRB.CreateZExt(IRB.CreateXorReduce(PrevLoc), IRB.getInt32Ty());
      else
#endif
        PrevLocTrans = PrevLoc;

      if (instrument_ctx)
        PrevLocTrans =
            IRB.CreateZExt(IRB.CreateXor(PrevLocTrans, PrevCtx), Int32Ty);
      else
        PrevLocTrans = IRB.CreateZExt(PrevLocTrans, IRB.getInt32Ty());

      /* Load SHM pointer */

      LoadInst *MapPtr = IRB.CreateLoad(AFLMapPtr);
      MapPtr->setMetadata(M.getMDKindID("nosanitize"), MDNode::get(C, None));

      Value *MapPtrIdx;
#ifdef AFL_HAVE_VECTOR_INTRINSICS
      if (ngram_size)
        MapPtrIdx = IRB.CreateGEP(
            MapPtr,
            IRB.CreateZExt(
                IRB.CreateXor(PrevLocTrans, IRB.CreateZExt(CurLoc, Int32Ty)),
                Int32Ty));
      else
#endif
        MapPtrIdx = IRB.CreateGEP(MapPtr, IRB.CreateXor(PrevLocTrans, CurLoc));

      /* Update bitmap */

      if (use_threadsafe_counters) {                              /* Atomic */
                                     /*
                                     #if LLVM_VERSION_MAJOR < 9
                                             if (neverZero_counters_str !=
                                                 NULL) {  // with llvm 9 we make this the default as the bug
                                     in llvm
                                                          // is then fixed
                                     #else
                                             if (!skip_nozero) {
                             
                                     #endif
                                               // register MapPtrIdx in a todo list
                                               todo.push_back(MapPtrIdx);
                             
                                             } else {
<<<<<<< HEAD

                                     */
        IRB.CreateAtomicRMW(llvm::AtomicRMWInst::BinOp::Add, MapPtrIdx, One,
=======
                             
                                     */
        IRB.CreateAtomicRMW(llvm::AtomicRMWInst::BinOp::Add, MapPtrIdx, One,
#if LLVM_VERSION_MAJOR >= 13
                            llvm::MaybeAlign(1),
#endif
>>>>>>> c55f7af6
                            llvm::AtomicOrdering::Monotonic);
        /*

                }

        */

      } else {

        LoadInst *Counter = IRB.CreateLoad(MapPtrIdx);
        Counter->setMetadata(M.getMDKindID("nosanitize"), MDNode::get(C, None));

        Value *Incr = IRB.CreateAdd(Counter, One);

#if LLVM_VERSION_MAJOR < 9
        if (neverZero_counters_str !=
            NULL) {  // with llvm 9 we make this the default as the bug in llvm
                     // is then fixed
#else
        if (!skip_nozero) {

#endif
          /* hexcoder: Realize a counter that skips zero during overflow.
           * Once this counter reaches its maximum value, it next increments to
           * 1
           *
           * Instead of
           * Counter + 1 -> Counter
           * we inject now this
           * Counter + 1 -> {Counter, OverflowFlag}
           * Counter + OverflowFlag -> Counter
           */

          ConstantInt *Zero = ConstantInt::get(Int8Ty, 0);
          auto         cf = IRB.CreateICmpEQ(Incr, Zero);
          auto         carry = IRB.CreateZExt(cf, Int8Ty);
          Incr = IRB.CreateAdd(Incr, carry);

        }

        IRB.CreateStore(Incr, MapPtrIdx)
            ->setMetadata(M.getMDKindID("nosanitize"), MDNode::get(C, None));

      }                                                  /* non atomic case */

      /* Update prev_loc history vector (by placing cur_loc at the head of the
         vector and shuffle the other elements back by one) */

      StoreInst *Store;

#ifdef AFL_HAVE_VECTOR_INTRINSICS
      if (ngram_size) {

        Value *ShuffledPrevLoc = IRB.CreateShuffleVector(
            PrevLoc, UndefValue::get(PrevLocTy), PrevLocShuffleMask);
        Value *UpdatedPrevLoc = IRB.CreateInsertElement(
            ShuffledPrevLoc, IRB.CreateLShr(CurLoc, (uint64_t)1), (uint64_t)0);

        Store = IRB.CreateStore(UpdatedPrevLoc, AFLPrevLoc);
        Store->setMetadata(M.getMDKindID("nosanitize"), MDNode::get(C, None));

      } else

#endif
      {

        Store = IRB.CreateStore(ConstantInt::get(Int32Ty, cur_loc >> 1),
                                AFLPrevLoc);
        Store->setMetadata(M.getMDKindID("nosanitize"), MDNode::get(C, None));

      }

      // in CTX mode we have to restore the original context for the caller -
      // she might be calling other functions which need the correct CTX.
      // Currently this is only needed for the Ubuntu clang-6.0 bug
      if (instrument_ctx && has_calls) {

        Instruction *Inst = BB.getTerminator();
        if (isa<ReturnInst>(Inst) || isa<ResumeInst>(Inst)) {

          IRBuilder<> Post_IRB(Inst);

          StoreInst *RestoreCtx;
#ifdef AFL_HAVE_VECTOR_INTRINSICS
          if (ctx_k)
            RestoreCtx = IRB.CreateStore(PrevCaller, AFLPrevCaller);
          else
#endif
            RestoreCtx = Post_IRB.CreateStore(PrevCtx, AFLContext);
          RestoreCtx->setMetadata(M.getMDKindID("nosanitize"),
                                  MDNode::get(C, None));

        }

      }

      inst_blocks++;

    }

#if 0
    if (use_threadsafe_counters) {                       /*Atomic NeverZero */
      // handle the list of registered blocks to instrument
      for (auto val : todo) {

        /* hexcoder: Realize a thread-safe counter that skips zero during
         * overflow. Once this counter reaches its maximum value, it next
         * increments to 1
         *
         * Instead of
         * Counter + 1 -> Counter
         * we inject now this
         * Counter + 1 -> {Counter, OverflowFlag}
         * Counter + OverflowFlag -> Counter
         */

        /* equivalent c code looks like this
         * Thanks to
         https://preshing.com/20150402/you-can-do-any-kind-of-atomic-read-modify-write-operation/

            int old = atomic_load_explicit(&Counter, memory_order_relaxed);
            int new;
            do {

                 if (old == 255) {

                   new = 1;

                 } else {

                   new = old + 1;

                 }

            } while (!atomic_compare_exchange_weak_explicit(&Counter, &old, new,

         memory_order_relaxed, memory_order_relaxed));

         */

        Value *              MapPtrIdx = val;
        Instruction *        MapPtrIdxInst = cast<Instruction>(val);
        BasicBlock::iterator it0(&(*MapPtrIdxInst));
        ++it0;
        IRBuilder<> IRB(&(*it0));

        // load the old counter value atomically
        LoadInst *Counter = IRB.CreateLoad(MapPtrIdx);
        Counter->setAlignment(llvm::Align());
        Counter->setAtomic(llvm::AtomicOrdering::Monotonic);
        Counter->setMetadata(M.getMDKindID("nosanitize"), MDNode::get(C, None));

        BasicBlock *BB = IRB.GetInsertBlock();
        // insert a basic block with the corpus of a do while loop
        // the calculation may need to repeat, if atomic compare_exchange is not
        // successful

        BasicBlock::iterator it(*Counter);
        it++;  // split after load counter
        BasicBlock *end_bb = BB->splitBasicBlock(it);
        end_bb->setName("injected");

        // insert the block before the second half of the split
        BasicBlock *do_while_bb =
            BasicBlock::Create(C, "injected", end_bb->getParent(), end_bb);

        // set terminator of BB from target end_bb to target do_while_bb
        auto term = BB->getTerminator();
        BranchInst::Create(do_while_bb, BB);
        term->eraseFromParent();

        // continue to fill instructions into the do_while loop
        IRB.SetInsertPoint(do_while_bb, do_while_bb->getFirstInsertionPt());

        PHINode *PN = IRB.CreatePHI(Int8Ty, 2);

        // compare with maximum value 0xff
        auto *Cmp = IRB.CreateICmpEQ(Counter, ConstantInt::get(Int8Ty, -1));

        // increment the counter
        Value *Incr = IRB.CreateAdd(Counter, One);

        // select the counter value or 1
        auto *Select = IRB.CreateSelect(Cmp, One, Incr);

        // try to save back the new counter value
        auto *CmpXchg = IRB.CreateAtomicCmpXchg(
            MapPtrIdx, PN, Select, llvm::AtomicOrdering::Monotonic,
            llvm::AtomicOrdering::Monotonic);
        CmpXchg->setAlignment(llvm::Align());
        CmpXchg->setWeak(true);
        CmpXchg->setMetadata(M.getMDKindID("nosanitize"), MDNode::get(C, None));

        // get the result of trying to update the Counter
        Value *Success =
            IRB.CreateExtractValue(CmpXchg, ArrayRef<unsigned>({1}));
        // get the (possibly updated) value of Counter
        Value *OldVal =
            IRB.CreateExtractValue(CmpXchg, ArrayRef<unsigned>({0}));

        // initially we use Counter
        PN->addIncoming(Counter, BB);
        // on retry, we use the updated value
        PN->addIncoming(OldVal, do_while_bb);

        // if the cmpXchg was not successful, retry
        IRB.CreateCondBr(Success, end_bb, do_while_bb);

      }

    }

#endif

  }

  /*
    // This is currently disabled because we not only need to create/insert a
    // function (easy), but also add it as a constructor with an ID < 5

    if (getenv("AFL_LLVM_DONTWRITEID") == NULL) {

      // yes we could create our own function, insert it into ctors ...
      // but this would be a pain in the butt ... so we use afl-llvm-rt.o

      Function *f = ...

      if (!f) {

        fprintf(stderr,
                "Error: init function could not be created (this should not
    happen)\n"); exit(-1);

      }

      ... constructor for f = 4

      BasicBlock *bb = &f->getEntryBlock();
      if (!bb) {

        fprintf(stderr,
                "Error: init function does not have an EntryBlock (this should
    not happen)\n"); exit(-1);

      }

      BasicBlock::iterator IP = bb->getFirstInsertionPt();
      IRBuilder<>          IRB(&(*IP));

      if (map_size <= 0x800000) {

        GlobalVariable *AFLFinalLoc = new GlobalVariable(
            M, Int32Ty, true, GlobalValue::ExternalLinkage, 0,
            "__afl_final_loc");
        ConstantInt *const_loc = ConstantInt::get(Int32Ty, map_size);
        StoreInst *  StoreFinalLoc = IRB.CreateStore(const_loc, AFLFinalLoc);
        StoreFinalLoc->setMetadata(M.getMDKindID("nosanitize"),
                                     MDNode::get(C, None));

      }

    }

  */

  /* Say something nice. */

  if (!be_quiet) {

    if (!inst_blocks)
      WARNF("No instrumentation targets found.");
    else {

      char modeline[100];
      snprintf(modeline, sizeof(modeline), "%s%s%s%s%s",
               getenv("AFL_HARDEN") ? "hardened" : "non-hardened",
               getenv("AFL_USE_ASAN") ? ", ASAN" : "",
               getenv("AFL_USE_MSAN") ? ", MSAN" : "",
               getenv("AFL_USE_CFISAN") ? ", CFISAN" : "",
               getenv("AFL_USE_UBSAN") ? ", UBSAN" : "");
      OKF("Instrumented %d locations (%s mode, ratio %u%%).", inst_blocks,
          modeline, inst_ratio);

    }

  }

  return true;

}

static void registerAFLPass(const PassManagerBuilder &,
                            legacy::PassManagerBase &PM) {

  PM.add(new AFLCoverage());

}

static RegisterStandardPasses RegisterAFLPass(
    PassManagerBuilder::EP_OptimizerLast, registerAFLPass);

static RegisterStandardPasses RegisterAFLPass0(
    PassManagerBuilder::EP_EnabledOnOptLevel0, registerAFLPass);
<|MERGE_RESOLUTION|>--- conflicted
+++ resolved
@@ -676,18 +676,9 @@
                                                todo.push_back(MapPtrIdx);
                              
                                              } else {
-<<<<<<< HEAD
 
                                      */
         IRB.CreateAtomicRMW(llvm::AtomicRMWInst::BinOp::Add, MapPtrIdx, One,
-=======
-                             
-                                     */
-        IRB.CreateAtomicRMW(llvm::AtomicRMWInst::BinOp::Add, MapPtrIdx, One,
-#if LLVM_VERSION_MAJOR >= 13
-                            llvm::MaybeAlign(1),
-#endif
->>>>>>> c55f7af6
                             llvm::AtomicOrdering::Monotonic);
         /*
 
