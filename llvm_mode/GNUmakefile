#
# american fuzzy lop++ - LLVM instrumentation
# -----------------------------------------
#
# Written by Laszlo Szekeres <lszekeres@google.com> and
#            Michal Zalewski
#
# LLVM integration design comes from Laszlo Szekeres.
#
# Copyright 2015, 2016 Google Inc. All rights reserved.
#
# Licensed under the Apache License, Version 2.0 (the "License");
# you may not use this file except in compliance with the License.
# You may obtain a copy of the License at:
#
#   http://www.apache.org/licenses/LICENSE-2.0
#

# For Heiko:
#TEST_MMAP=1
HASH=\#

PREFIX      ?= /usr/local
HELPER_PATH ?= $(PREFIX)/lib/afl
BIN_PATH    ?= $(PREFIX)/bin
DOC_PATH    ?= $(PREFIX)/share/doc/afl
MISC_PATH   ?= $(PREFIX)/share/afl
MAN_PATH    ?= $(PREFIX)/man/man8

VERSION     = $(shell grep '^$(HASH)define VERSION ' ../config.h | cut -d '"' -f2)

ifeq "$(shell uname)" "OpenBSD"
  LLVM_CONFIG ?= $(BIN_PATH)/llvm-config
  HAS_OPT = $(shell test -x $(BIN_PATH)/opt && echo 0 || echo 1)
  ifeq "$(HAS_OPT)" "1"
    $(error llvm_mode needs a complete llvm installation (versions 3.8.0 up to 11) -> e.g. "pkg_add llvm-7.0.1p9")
  endif
else
  LLVM_CONFIG ?= llvm-config
endif

LLVMVER  = $(shell $(LLVM_CONFIG) --version 2>/dev/null )
LLVM_UNSUPPORTED = $(shell $(LLVM_CONFIG) --version 2>/dev/null | egrep -q '^3\.[0-7]|^1[2-9]' && echo 1 || echo 0 )
LLVM_NEW_API = $(shell $(LLVM_CONFIG) --version 2>/dev/null | egrep -q '^1[0-9]' && echo 1 || echo 0 )
LLVM_MAJOR = $(shell $(LLVM_CONFIG) --version 2>/dev/null | sed 's/\..*//')
LLVM_BINDIR = $(shell $(LLVM_CONFIG) --bindir 2>/dev/null)
LLVM_STDCXX = gnu++11
LLVM_APPLE = $(shell clang -v 2>&1 | grep -iq apple && echo 1 || echo 0)
LLVM_LTO   = 0

ifeq "$(LLVMVER)" ""
  $(warning [!] llvm_mode needs llvm-config, which was not found)
endif

ifeq "$(LLVM_UNSUPPORTED)" "1"
  $(warning llvm_mode only supports llvm versions 3.8.0 up to 11)
endif

ifeq "$(LLVM_MAJOR)" "9"
  $(info [+] llvm_mode detected llvm 9, enabling neverZero implementation)
endif

ifeq "$(LLVM_NEW_API)" "1"
  $(info [+] llvm_mode detected llvm 10+, enabling neverZero implementation and c++14)
  LLVM_STDCXX = c++14
endif

ifeq "$(LLVM_MAJOR)" "11"
  $(info [+] llvm_mode detected llvm 11, enabling afl-clang-lto LTO implementation)
  LLVM_LTO = 1
endif

ifeq "$(LLVM_LTO)" "0"
  $(info [+] llvm_mode detected llvm < 11, afl-clang-lto LTO will not be build.)
endif

ifeq "$(LLVM_APPLE)" "1"
  $(warning llvm_mode will not compile with Xcode clang...)
endif

# We were using llvm-config --bindir to get the location of clang, but
# this seems to be busted on some distros, so using the one in $PATH is
# probably better.

CC         = $(LLVM_BINDIR)/clang
CXX        = $(LLVM_BINDIR)/clang++

ifeq "$(shell test -e $(CC) || echo 1 )" "1"
  # llvm-config --bindir may not providing a valid path, so ...
  ifeq "$(shell test -e '$(BIN_DIR)/clang' && echo 1)" "1"
    # we found one in the local install directory, lets use these
    CC         = $(BIN_DIR)/clang
    CXX        = $(BIN_DIR)/clang++
  else
    # hope for the best
    $(warning we have trouble finding clang/clang++ - llvm-config is not helping us)
    CC         = clang
    CXX        = clang++
  endif
endif

# sanity check.
# Are versions of clang --version and llvm-config --version equal?
CLANGVER = $(shell $(CC) --version | sed -E -ne '/^.*version\ ([0-9]\.[0-9]\.[0-9]).*/s//\1/p')

ifneq "$(CLANGVER)" "$(LLVMVER)"
  CC = $(shell $(LLVM_CONFIG) --bindir)/clang
  CXX = $(shell $(LLVM_CONFIG) --bindir)/clang++
endif

# After we set CC/CXX we can start makefile magic tests

ifeq "$(shell echo 'int main() {return 0; }' | $(CC) -x c - -march=native -o .test 2>/dev/null && echo 1 || echo 0 ; rm -f .test )" "1"
	CFLAGS_OPT = -march=native
endif

ifeq "$(shell echo 'int main() {return 0; }' | $(CC) -x c - -flto=full -o .test 2>/dev/null && echo 1 || echo 0 ; rm -f .test )" "1"
        AFL_CLANG_FLTO ?= -flto=full
else
 ifeq "$(shell echo 'int main() {return 0; }' | $(CC) -x c - -flto=thin -o .test 2>/dev/null && echo 1 || echo 0 ; rm -f .test )" "1"
        AFL_CLANG_FLTO ?= -flto=thin
 else
  ifeq "$(shell echo 'int main() {return 0; }' | $(CC) -x c - -flto -o .test 2>/dev/null && echo 1 || echo 0 ; rm -f .test )" "1"
        AFL_CLANG_FLTO ?= -flto
  endif
 endif
endif

ifeq "$(LLVM_LTO)" "1"
  ifneq "$(AFL_CLANG_FLTO)" ""
    ifeq "$(AFL_REAL_LD)" ""
      ifneq "$(shell readlink $(LLVM_BINDIR)/ld.lld 2>&1)" ""
        AFL_REAL_LD = $(LLVM_BINDIR)/ld.lld
      else
        $(warn ld.lld not found, can not enable LTO mode)
        LLVM_LTO = 0
      endif
    endif
  endif
endif

AFL_CLANG_FUSELD=
ifneq "$(AFL_CLANG_FLTO)" ""
ifeq "$(shell echo 'int main() {return 0; }' | $(CC) -x c - -fuse-ld=`command -v ld` -o .test 2>/dev/null && echo 1 || echo 0 ; rm -f .test )" "1"
  AFL_CLANG_FUSELD=1
endif
endif

CFLAGS          ?= -O3 -funroll-loops -D_FORTIFY_SOURCE=2
override CFLAGS = -Wall \
               -g -Wno-pointer-sign -I ../include/ \
               -DAFL_PATH=\"$(HELPER_PATH)\" -DBIN_PATH=\"$(BIN_PATH)\" \
               -DLLVM_BINDIR=\"$(LLVM_BINDIR)\" -DVERSION=\"$(VERSION)\" \
               -DLLVM_VERSION=\"$(LLVMVER)\"  -DAFL_CLANG_FLTO=\"$(AFL_CLANG_FLTO)\" \
               -DAFL_REAL_LD=\"$(AFL_REAL_LD)\" -DAFL_CLANG_FUSELD=\"$(AFL_CLANG_FUSELD)\" -Wno-unused-function
ifdef AFL_TRACE_PC
  $(info Compile option AFL_TRACE_PC is deprecated, just set AFL_LLVM_INSTRUMENT=PCGUARD to activate when compiling targets )
endif

CXXFLAGS          ?= -O3 -funroll-loops -D_FORTIFY_SOURCE=2
override CXXFLAGS += -Wall -g -I ../include/ \
                     -DVERSION=\"$(VERSION)\" -Wno-variadic-macros

CLANG_CFL    = `$(LLVM_CONFIG) --cxxflags` -Wl,-znodelete -fno-rtti -fpic $(CXXFLAGS)
CLANG_LFL    = `$(LLVM_CONFIG) --ldflags` $(LDFLAGS)


# User teor2345 reports that this is required to make things work on MacOS X.
ifeq "$(shell uname)" "Darwin"
  CLANG_LFL += -Wl,-flat_namespace -Wl,-undefined,suppress
endif

ifeq "$(shell uname)" "OpenBSD"
  CLANG_LFL += `$(LLVM_CONFIG) --libdir`/libLLVM.so
endif

ifeq "$(shell echo '$(HASH)include <sys/ipc.h>@$(HASH)include <sys/shm.h>@int main() { int _id = shmget(IPC_PRIVATE, 65536, IPC_CREAT | IPC_EXCL | 0600); shmctl(_id, IPC_RMID, 0); return 0;}' | tr @ '\n' | $(CC) -x c - -o .test2 2>/dev/null && echo 1 || echo 0 ; rm -f .test2 )" "1"
        SHMAT_OK=1
else
        SHMAT_OK=0
        CFLAGS+=-DUSEMMAP=1
        LDFLAGS += -lrt
endif

ifeq "$(TEST_MMAP)" "1"
        SHMAT_OK=0
        CFLAGS+=-DUSEMMAP=1
        LDFLAGS += -lrt
endif

<<<<<<< HEAD
ifndef AFL_TRACE_PC
  PROGS      = ../afl-clang-fast ../afl-llvm-pass.so ../afl-llvm-lto-whitelist.so ../afl-llvm-lto-instrumentation.so ../libLLVMInsTrim.so ../afl-llvm-rt.o ../afl-llvm-rt-32.o ../afl-llvm-rt-64.o ../compare-transform-pass.so ../split-compares-pass.so ../split-switches-pass.so ../cmplog-routines-pass.so ../cmplog-instructions-pass.so
else
  PROGS      = ../afl-clang-fast ../afl-llvm-rt.o ../afl-llvm-rt-32.o ../afl-llvm-rt-64.o ../compare-transform-pass.so ../split-compares-pass.so ../split-switches-pass.so ../cmplog-routines-pass.so ../cmplog-instructions-pass.so
endif
=======
  PROGS      = ../afl-clang-fast ../afl-ld ../afl-llvm-pass.so ../afl-llvm-lto-whitelist.so ../afl-llvm-lto-instrumentation.so ../libLLVMInsTrim.so ../afl-llvm-rt.o ../afl-llvm-rt-32.o ../afl-llvm-rt-64.o ../compare-transform-pass.so ../split-compares-pass.so ../split-switches-pass.so ../cmplog-routines-pass.so ../cmplog-instructions-pass.so
>>>>>>> b55421d4

# If prerequisites are not given, warn, do not build anything, and exit with code 0
ifeq "$(LLVMVER)" ""
  NO_BUILD = 1
endif

ifneq "$(LLVM_UNSUPPORTED)$(LLVM_APPLE)" "00"
  NO_BUILD = 1
endif

ifeq "$(NO_BUILD)" "1"
  TARGETS = no_build
else
  TARGETS = test_shm test_deps $(PROGS) afl-clang-fast.8 test_build all_done
endif

LLVM_MIN_4_0_1 = $(shell awk 'function tonum(ver, a) {split(ver,a,"."); return a[1]*1000000+a[2]*1000+a[3]} BEGIN { exit tonum(ARGV[1]) >= tonum(ARGV[2]) }' $(LLVMVER) 4.0.1; echo $$?)

all: $(TARGETS)

ifeq "$(SHMAT_OK)" "1"

test_shm:
	@echo "[+] shmat seems to be working."
	@rm -f .test2

else

test_shm:
	@echo "[-] shmat seems not to be working, switching to mmap implementation"

endif

no_build:
	@printf "%b\\n" "\\033[0;31mPrerequisites are not met, skipping build llvm_mode\\033[0m"

test_deps:
	@echo "[*] Checking for working 'llvm-config'..."
 ifneq "$(LLVM_APPLE)" "1"
	@type $(LLVM_CONFIG) >/dev/null 2>&1 || ( echo "[-] Oops, can't find 'llvm-config'. Install clang or set \$$LLVM_CONFIG or \$$PATH beforehand."; echo "    (Sometimes, the binary will be named llvm-config-3.5 or something like that.)"; exit 1 )
 endif
	@echo "[*] Checking for working '$(CC)'..."
	@type $(CC) >/dev/null 2>&1 || ( echo "[-] Oops, can't find '$(CC)'. Make sure that it's in your \$$PATH (or set \$$CC and \$$CXX)."; exit 1 )
	@echo "[*] Checking for matching versions of '$(CC)' and '$(LLVM_CONFIG)'"
ifneq "$(CLANGVER)" "$(LLVMVER)"
	@echo "[!] WARNING: we have llvm-config version $(LLVMVER) and a clang version $(CLANGVER)"
	@echo "[!] Retrying with the clang compiler from llvm: CC=`llvm-config --bindir`/clang"
else
	@echo "[*] We have llvm-config version $(LLVMVER) with a clang version $(CLANGVER), good."
endif
	@echo "[*] Checking for '../afl-showmap'..."
	@test -f ../afl-showmap || ( echo "[-] Oops, can't find '../afl-showmap'. Be sure to compile AFL first."; exit 1 )
	@echo "[+] All set and ready to build."

afl-common.o: ../src/afl-common.c
	$(CC) $(CFLAGS) -c $< -o $@ $(LDFLAGS)

../afl-clang-fast: afl-clang-fast.c afl-common.o | test_deps
	$(CC) $(CFLAGS) $< afl-common.o -o $@ $(LDFLAGS) -DCFLAGS_OPT=\"$(CFLAGS_OPT)\"
	ln -sf afl-clang-fast ../afl-clang-fast++
ifneq "$(AFL_CLANG_FLTO)" ""
ifeq "$(LLVM_LTO)" "1"
	ln -sf afl-clang-fast ../afl-clang-lto
	ln -sf afl-clang-fast ../afl-clang-lto++
endif
endif

../afl-ld: afl-ld.c
ifneq "$(AFL_CLANG_FLTO)" ""
ifeq "$(LLVM_LTO)" "1"
	$(CC) $(CFLAGS) $< -o $@ $(LDFLAGS)
	ln -sf afl-ld ../ld
	@rm -f .test-instr
	@-export AFL_QUIET=1 AFL_PATH=.. PATH="..:$(PATH)" ; ../afl-clang-lto -Wl,--afl -o .test-instr ../test-instr.c && echo "[+] afl-clang-lto seems to work fine :)" || echo "[!] WARNING: clang seems to have a hardcoded "'/bin/ld'" - check README.lto"
	@rm -f .test-instr
endif
endif

../libLLVMInsTrim.so: LLVMInsTrim.so.cc MarkNodes.cc | test_deps
	-$(CXX) $(CLANG_CFL) -DLLVMInsTrim_EXPORTS -fno-rtti -fPIC -std=$(LLVM_STDCXX) -shared $< MarkNodes.cc -o $@ $(CLANG_LFL)

../afl-llvm-pass.so: afl-llvm-pass.so.cc | test_deps
ifeq "$(LLVM_MIN_4_0_1)" "0"
	$(info [!] N-gram branch coverage instrumentation is not available for llvm version $(LLVMVER))
endif
	$(CXX) $(CLANG_CFL) -DLLVMInsTrim_EXPORTS -fno-rtti -fPIC -std=$(LLVM_STDCXX) -shared $< -o $@ $(CLANG_LFL)

../afl-llvm-lto-whitelist.so: afl-llvm-lto-whitelist.so.cc
ifeq "$(LLVM_LTO)" "1"
	$(CXX) $(CLANG_CFL) -fno-rtti -fPIC -std=$(LLVM_STDCXX) -shared $< -o $@ $(CLANG_LFL)
endif

../afl-llvm-lto-instrumentation.so: afl-llvm-lto-instrumentation.so.cc
ifeq "$(LLVM_LTO)" "1"
	$(CXX) $(CLANG_CFL) -Wno-writable-strings -fno-rtti -fPIC -std=$(LLVM_STDCXX) -shared $< -o $@ $(CLANG_LFL)
endif

# laf
../split-switches-pass.so:	split-switches-pass.so.cc | test_deps
	$(CXX) $(CLANG_CFL) -shared $< -o $@ $(CLANG_LFL)
../compare-transform-pass.so:	compare-transform-pass.so.cc | test_deps
	$(CXX) $(CLANG_CFL) -shared $< -o $@ $(CLANG_LFL)
../split-compares-pass.so:	split-compares-pass.so.cc | test_deps
	$(CXX) $(CLANG_CFL) -shared $< -o $@ $(CLANG_LFL)
# /laf

../cmplog-routines-pass.so:	cmplog-routines-pass.cc | test_deps
	$(CXX) $(CLANG_CFL) -shared $< -o $@ $(CLANG_LFL)

../cmplog-instructions-pass.so:	cmplog-instructions-pass.cc | test_deps
	$(CXX) $(CLANG_CFL) -shared $< -o $@ $(CLANG_LFL)

../afl-llvm-rt.o: afl-llvm-rt.o.c | test_deps
	$(CC) $(CFLAGS) -fPIC -c $< -o $@

../afl-llvm-rt-32.o: afl-llvm-rt.o.c | test_deps
	@printf "[*] Building 32-bit variant of the runtime (-m32)... "
	@$(CC) $(CFLAGS) -m32 -fPIC -c $< -o $@ 2>/dev/null; if [ "$$?" = "0" ]; then echo "success!"; else echo "failed (that's fine)"; fi

../afl-llvm-rt-64.o: afl-llvm-rt.o.c | test_deps
	@printf "[*] Building 64-bit variant of the runtime (-m64)... "
	@$(CC) $(CFLAGS) -m64 -fPIC -c $< -o $@ 2>/dev/null; if [ "$$?" = "0" ]; then echo "success!"; else echo "failed (that's fine)"; fi

test_build: $(PROGS)
	@echo "[*] Testing the CC wrapper and instrumentation output..."
	unset AFL_USE_ASAN AFL_USE_MSAN AFL_INST_RATIO; AFL_QUIET=1 AFL_PATH=. AFL_CC=$(CC) AFL_LLVM_LAF_SPLIT_SWITCHES=1 AFL_LLVM_LAF_TRANSFORM_COMPARES=1 AFL_LLVM_LAF_SPLIT_COMPARES=1 ../afl-clang-fast $(CFLAGS) ../test-instr.c -o test-instr $(LDFLAGS)
	ASAN_OPTIONS=detect_leaks=0 ../afl-showmap -m none -q -o .test-instr0 ./test-instr < /dev/null
	echo 1 | ASAN_OPTIONS=detect_leaks=0 ../afl-showmap -m none -q -o .test-instr1 ./test-instr
	@rm -f test-instr
	@cmp -s .test-instr0 .test-instr1; DR="$$?"; rm -f .test-instr0 .test-instr1; if [ "$$DR" = "0" ]; then echo; echo "Oops, the instrumentation does not seem to be behaving correctly!"; echo; echo "Please post to https://github.com/AFLplusplus/AFLplusplus/issues to troubleshoot the issue."; echo; exit 1; fi
	@echo "[+] All right, the instrumentation seems to be working!"

all_done: test_build
	@echo "[+] All done! You can now use '../afl-clang-fast' to compile programs."

.NOTPARALLEL: clean

install: all
	install -d -m 755 $${DESTDIR}$(BIN_PATH) $${DESTDIR}$(HELPER_PATH) $${DESTDIR}$(DOC_PATH) $${DESTDIR}$(MISC_PATH)
	if [ -f ../afl-clang-fast -a -f ../libLLVMInsTrim.so -a -f ../afl-llvm-rt.o ]; then set -e; install -m 755 ../afl-clang-fast $${DESTDIR}$(BIN_PATH); ln -sf afl-clang-fast $${DESTDIR}$(BIN_PATH)/afl-clang-fast++; install -m 755 ../libLLVMInsTrim.so ../afl-llvm-pass.so ../afl-llvm-rt.o $${DESTDIR}$(HELPER_PATH); fi
<<<<<<< HEAD
	if [ -f afl-clang-lto ]; then set -e; install -m 755 afl-clang-lto $${DESTDIR}$(BIN_PATH); ln -sf afl-clang-fast $${DESTDIR}$(BIN_PATH)/afl-clang-lto++; install -m 755 afl-llvm-lto-instrumentation.so $${DESTDIR}$(HELPER_PATH); install -m 755 afl-llvm-lto-whitelist.so $${DESTDIR}$(HELPER_PATH); fi
else
	if [ -f ../afl-clang-fast -a -f ../afl-llvm-rt.o ]; then set -e; install -m 755 ../afl-clang-fast $${DESTDIR}$(BIN_PATH); ln -sf afl-clang-fast $${DESTDIR}$(BIN_PATH)/afl-clang-fast++; install -m 755 ../afl-llvm-rt.o $${DESTDIR}$(HELPER_PATH); fi
endif
=======
	if [ -f ../afl-clang-lto -a -f ../afl-ld ]; then set -e; ln -sf afl-clang-fast $${DESTDIR}$(BIN_PATH)/afl-clang-lto; ln -sf afl-clang-fast $${DESTDIR}$(BIN_PATH)/afl-clang-lto++; install -m 755 ../afl-ld $${DESTDIR}$(HELPER_PATH); ln -sf afl-ld $${DESTDIR}$(HELPER_PATH)/ld; install -m 755 ../afl-llvm-lto-instrumentation.so $${DESTDIR}$(HELPER_PATH); install -m 755 ../afl-llvm-lto-whitelist.so $${DESTDIR}$(HELPER_PATH); fi
>>>>>>> b55421d4
	if [ -f ../afl-llvm-rt-32.o ]; then set -e; install -m 755 ../afl-llvm-rt-32.o $${DESTDIR}$(HELPER_PATH); fi
	if [ -f ../afl-llvm-rt-64.o ]; then set -e; install -m 755 ../afl-llvm-rt-64.o $${DESTDIR}$(HELPER_PATH); fi
	if [ -f ../compare-transform-pass.so ]; then set -e; install -m 755 ../compare-transform-pass.so $${DESTDIR}$(HELPER_PATH); fi
	if [ -f ../split-compares-pass.so ]; then set -e; install -m 755 ../split-compares-pass.so $${DESTDIR}$(HELPER_PATH); fi
	if [ -f ../split-switches-pass.so ]; then set -e; install -m 755 ../split-switches-pass.so $${DESTDIR}$(HELPER_PATH); fi
	if [ -f ../cmplog-instructions-pass.so ]; then set -e; install -m 755 ../cmplog-*-pass.so $${DESTDIR}$(HELPER_PATH); fi
	set -e; if [ -f ../afl-clang-fast ] ; then ln -sf ../afl-clang-fast $${DESTDIR}$(BIN_PATH)/afl-clang ; ln -sf ../afl-clang-fast $${DESTDIR}$(BIN_PATH)/afl-clang++ ; else ln -sf ../afl-gcc $${DESTDIR}$(BIN_PATH)/afl-clang ; ln -sf ../afl-gcc $${DESTDIR}$(BIN_PATH)/afl-clang++; fi
	install -m 644 README.*.md $${DESTDIR}$(DOC_PATH)/
	install -m 644 -T README.md $${DESTDIR}$(DOC_PATH)/README.llvm_mode.md

vpath  % ..
%.8: %
	@echo .TH $* 8 `date "+%Y-%m-%d"` "afl++" > ../$@
	@echo .SH NAME >> ../$@
	@echo .B $* >> ../$@
	@echo >> ../$@
	@echo .SH SYNOPSIS >> ../$@
	@../$* -h 2>&1 | head -n 3 | tail -n 1 | sed 's/^\.\///' >> ../$@
	@echo >> ../$@
	@echo .SH OPTIONS >> ../$@
	@echo .nf >> ../$@
	@../$* -h 2>&1 | tail -n +4 >> ../$@
	@echo >> ../$@
	@echo .SH AUTHOR >> ../$@
	@echo "afl++ was written by Michal \"lcamtuf\" Zalewski and is maintained by Marc \"van Hauser\" Heuse <mh@mh-sec.de>, Heiko \"hexcoder-\" Eissfeldt <heiko.eissfeldt@hexco.de>, Andrea Fioraldi <andreafioraldi@gmail.com> and Dominik Maier <domenukk@gmail.com>" >> ../$@
	@echo  The homepage of afl++ is: https://github.com/AFLplusplus/AFLplusplus >> ../$@
	@echo >> ../$@
	@echo .SH LICENSE >> ../$@
	@echo Apache License Version 2.0, January 2004 >> ../$@
	ln -sf afl-clang-fast.8 ../afl-clang-fast++.8
ifneq "$(AFL_CLANG_FLTO)" ""
ifeq "$(LLVM_LTO)" "1"
	ln -sf afl-clang-fast.8 ../afl-clang-lto.8
	ln -sf afl-clang-fast.8 ../afl-clang-lto++.8
endif
endif

clean:
	rm -f *.o *.so *~ a.out core core.[1-9][0-9]* .test2 test-instr .test-instr0 .test-instr1 *.dwo
	rm -f $(PROGS) afl-common.o ../afl-clang-fast++ ../afl-clang-lto ../afl-clang-lto++ ../afl-clang*.8 ../ld<|MERGE_RESOLUTION|>--- conflicted
+++ resolved
@@ -188,15 +188,7 @@
         LDFLAGS += -lrt
 endif
 
-<<<<<<< HEAD
-ifndef AFL_TRACE_PC
-  PROGS      = ../afl-clang-fast ../afl-llvm-pass.so ../afl-llvm-lto-whitelist.so ../afl-llvm-lto-instrumentation.so ../libLLVMInsTrim.so ../afl-llvm-rt.o ../afl-llvm-rt-32.o ../afl-llvm-rt-64.o ../compare-transform-pass.so ../split-compares-pass.so ../split-switches-pass.so ../cmplog-routines-pass.so ../cmplog-instructions-pass.so
-else
-  PROGS      = ../afl-clang-fast ../afl-llvm-rt.o ../afl-llvm-rt-32.o ../afl-llvm-rt-64.o ../compare-transform-pass.so ../split-compares-pass.so ../split-switches-pass.so ../cmplog-routines-pass.so ../cmplog-instructions-pass.so
-endif
-=======
   PROGS      = ../afl-clang-fast ../afl-ld ../afl-llvm-pass.so ../afl-llvm-lto-whitelist.so ../afl-llvm-lto-instrumentation.so ../libLLVMInsTrim.so ../afl-llvm-rt.o ../afl-llvm-rt-32.o ../afl-llvm-rt-64.o ../compare-transform-pass.so ../split-compares-pass.so ../split-switches-pass.so ../cmplog-routines-pass.so ../cmplog-instructions-pass.so
->>>>>>> b55421d4
 
 # If prerequisites are not given, warn, do not build anything, and exit with code 0
 ifeq "$(LLVMVER)" ""
@@ -270,7 +262,7 @@
 	$(CC) $(CFLAGS) $< -o $@ $(LDFLAGS)
 	ln -sf afl-ld ../ld
 	@rm -f .test-instr
-	@-export AFL_QUIET=1 AFL_PATH=.. PATH="..:$(PATH)" ; ../afl-clang-lto -Wl,--afl -o .test-instr ../test-instr.c && echo "[+] afl-clang-lto seems to work fine :)" || echo "[!] WARNING: clang seems to have a hardcoded "'/bin/ld'" - check README.lto"
+	@-export AFL_QUIET=1 AFL_PATH=.. PATH="..:$(PATH)" ; ../afl-clang-lto -o .test-instr ../test-instr.c && echo "[+] afl-clang-lto seems to work fine :)" || echo "[!] WARNING: clang seems to have a hardcoded "'/bin/ld'" - check README.lto"
 	@rm -f .test-instr
 endif
 endif
@@ -337,14 +329,7 @@
 install: all
 	install -d -m 755 $${DESTDIR}$(BIN_PATH) $${DESTDIR}$(HELPER_PATH) $${DESTDIR}$(DOC_PATH) $${DESTDIR}$(MISC_PATH)
 	if [ -f ../afl-clang-fast -a -f ../libLLVMInsTrim.so -a -f ../afl-llvm-rt.o ]; then set -e; install -m 755 ../afl-clang-fast $${DESTDIR}$(BIN_PATH); ln -sf afl-clang-fast $${DESTDIR}$(BIN_PATH)/afl-clang-fast++; install -m 755 ../libLLVMInsTrim.so ../afl-llvm-pass.so ../afl-llvm-rt.o $${DESTDIR}$(HELPER_PATH); fi
-<<<<<<< HEAD
-	if [ -f afl-clang-lto ]; then set -e; install -m 755 afl-clang-lto $${DESTDIR}$(BIN_PATH); ln -sf afl-clang-fast $${DESTDIR}$(BIN_PATH)/afl-clang-lto++; install -m 755 afl-llvm-lto-instrumentation.so $${DESTDIR}$(HELPER_PATH); install -m 755 afl-llvm-lto-whitelist.so $${DESTDIR}$(HELPER_PATH); fi
-else
-	if [ -f ../afl-clang-fast -a -f ../afl-llvm-rt.o ]; then set -e; install -m 755 ../afl-clang-fast $${DESTDIR}$(BIN_PATH); ln -sf afl-clang-fast $${DESTDIR}$(BIN_PATH)/afl-clang-fast++; install -m 755 ../afl-llvm-rt.o $${DESTDIR}$(HELPER_PATH); fi
-endif
-=======
-	if [ -f ../afl-clang-lto -a -f ../afl-ld ]; then set -e; ln -sf afl-clang-fast $${DESTDIR}$(BIN_PATH)/afl-clang-lto; ln -sf afl-clang-fast $${DESTDIR}$(BIN_PATH)/afl-clang-lto++; install -m 755 ../afl-ld $${DESTDIR}$(HELPER_PATH); ln -sf afl-ld $${DESTDIR}$(HELPER_PATH)/ld; install -m 755 ../afl-llvm-lto-instrumentation.so $${DESTDIR}$(HELPER_PATH); install -m 755 ../afl-llvm-lto-whitelist.so $${DESTDIR}$(HELPER_PATH); fi
->>>>>>> b55421d4
+	if [ -f ../afl-clang-lto ]; then set -e; ln -sf afl-clang-fast $${DESTDIR}$(BIN_PATH)/afl-clang-lto; ln -sf afl-clang-fast $${DESTDIR}$(BIN_PATH)/afl-clang-lto++; install -m 755 ../afl-llvm-lto-instrumentation.so $${DESTDIR}$(HELPER_PATH); install -m 755 ../afl-llvm-lto-whitelist.so $${DESTDIR}$(HELPER_PATH); fi
 	if [ -f ../afl-llvm-rt-32.o ]; then set -e; install -m 755 ../afl-llvm-rt-32.o $${DESTDIR}$(HELPER_PATH); fi
 	if [ -f ../afl-llvm-rt-64.o ]; then set -e; install -m 755 ../afl-llvm-rt-64.o $${DESTDIR}$(HELPER_PATH); fi
 	if [ -f ../compare-transform-pass.so ]; then set -e; install -m 755 ../compare-transform-pass.so $${DESTDIR}$(HELPER_PATH); fi
