--- conflicted
+++ resolved
@@ -161,13 +161,8 @@
 
 static void edit_params(u32 argc, char **argv, char **envp) {
 
-<<<<<<< HEAD
   u8  fortify_set = 0, asan_set = 0, x_set = 0, bit_mode = 0,
       shared_linking = 0, preprocessor_only = 0;
-=======
-  u8 fortify_set = 0, asan_set = 0, x_set = 0, bit_mode = 0,
-     preprocessor_only = 0;
->>>>>>> f30ca147
   u8  have_pic = 0;
   u8 *name;
 
@@ -572,14 +567,8 @@
     cc_params[cc_par_cnt++] = "none";
 
   }
-<<<<<<< HEAD
   
   if (preprocessor_only || shared_linking) {
-=======
-
-  if (preprocessor_only) {
-
->>>>>>> f30ca147
     /* In the preprocessor_only case (-E), we are not actually compiling at
        all but requesting the compiler to output preprocessed sources only.
        We must not add the runtime in this case because the compiler will
