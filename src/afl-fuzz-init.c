--- conflicted
+++ resolved
@@ -296,37 +296,6 @@
 
 }
 
-<<<<<<< HEAD
-void setup_custom_mutator(afl_state_t *afl) {
-
-  void* dh;
-  u8*   fn = getenv("AFL_CUSTOM_MUTATOR_LIBRARY");
-
-  if (!fn) return;
-
-  if (afl->limit_time_sig)
-    FATAL(
-        "MOpt and custom mutator are mutually exclusive. We accept pull "
-        "requests that integrates MOpt with the optional mutators "
-        "(custom/radamsa/redquenn/...).");
-
-  ACTF("Loading custom mutator library from '%s'...", fn);
-
-  dh = dlopen(fn, RTLD_NOW);
-  if (!dh) FATAL("%s", dlerror());
-
-  afl->custom_mutator = dlsym(dh, "custom_mutator");
-  if (!afl->custom_mutator) FATAL("Symbol 'custom_mutator' not found.");
-
-  afl->pre_save_handler = dlsym(dh, "pre_save_handler");
-  //  if (!afl->pre_save_handler) WARNF("Symbol 'afl->pre_save_handler' not found.");
-
-  OKF("Custom mutator installed successfully.");
-
-}
-
-=======
->>>>>>> a3161b90
 /* Shuffle an array of pointers. Might be slightly biased. */
 
 static void shuffle_ptrs(afl_state_t *afl, void** ptrs, u32 cnt) {
