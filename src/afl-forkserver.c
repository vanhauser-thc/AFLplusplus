--- conflicted
+++ resolved
@@ -177,11 +177,6 @@
   int status;
   s32 rlen;
 
-<<<<<<< HEAD
-  if (!be_quiet) ACTF("Using Fauxserver:");
-
-  if (!be_quiet) ACTF("Spinning up the fork server...");
-=======
   if (!be_quiet) ACTF("Spinning up the fork server...");
 
   if (fsrv->use_fauxsrv) {
@@ -193,7 +188,6 @@
 
     fsrv->init_child_func = afl_fauxsrv_execv;
   }
->>>>>>> 29ee3a1f
 
   if (pipe(st_pipe) || pipe(ctl_pipe)) PFATAL("pipe() failed");
 
@@ -373,7 +367,6 @@
       if ((status & FS_OPT_MAPSIZE) == FS_OPT_MAPSIZE) {
 
         fsrv->map_size = FS_OPT_GET_MAPSIZE(status);
-<<<<<<< HEAD
         if (fsrv->map_size % 8)  // should not happen
           fsrv->map_size = (((fsrv->map_size + 8) >> 3) << 3);
         if (!be_quiet) ACTF("Target map size: %u", fsrv->map_size);
@@ -396,25 +389,6 @@
           return;
 
         }
-=======
-        if (fsrv->map_size % 8)
-          fsrv->map_size = (((fsrv->map_size + 8) >> 3) << 3);
-        if (!be_quiet) ACTF("Target map size: %u", fsrv->map_size);
-
-      }
-
-      if (fsrv->function_ptr == NULL || fsrv->function_opt == NULL) {
-
-        // this is not afl-fuzz - we deny and return
-        status = (0xffffffff ^ (FS_OPT_ENABLED | FS_OPT_AUTODICT));
-        if (write(fsrv->fsrv_ctl_fd, &status, 4) != 4)
-          FATAL("Writing to forkserver failed.");
-        return;
-
-      }
-
-      if ((status & FS_OPT_AUTODICT) == FS_OPT_AUTODICT) {
->>>>>>> 29ee3a1f
 
         if (!be_quiet) ACTF("Using AUTODICT feature.");
         status = (FS_OPT_ENABLED | FS_OPT_AUTODICT);
