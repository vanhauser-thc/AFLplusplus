--- conflicted
+++ resolved
@@ -655,11 +655,7 @@
 
   }
 
-<<<<<<< HEAD
-  if (afl->custom_mutator) {
-=======
-  if (mutator) {
->>>>>>> a3161b90
+  if (afl->mutator) {
 
     sprintf(tmp, "%s/%s", DI(afl->stage_finds[STAGE_CUSTOM_MUTATOR]),
             DI(afl->stage_cycles[STAGE_CUSTOM_MUTATOR]));
