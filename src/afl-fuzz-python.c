--- conflicted
+++ resolved
@@ -28,23 +28,11 @@
 /* Python stuff */
 #ifdef USE_PYTHON
 
-<<<<<<< HEAD
-int init_py(afl_state_t *afl) {
-=======
 int init_py_module(u8* module_name) {
->>>>>>> a3161b90
 
   if (!module_name) return 1;
 
-<<<<<<< HEAD
-    if (afl->limit_time_sig)
-      FATAL(
-          "MOpt and Python mutator are mutually exclusive. We accept pull "
-          "requests that integrates MOpt with the optional mutators "
-          "(custom/radamsa/redquenn/...).");
-=======
   Py_Initialize();
->>>>>>> a3161b90
 
 #if PY_MAJOR_VERSION >= 3
   PyObject* py_name = PyUnicode_FromString(module_name);
@@ -52,21 +40,6 @@
   PyObject* py_name = PyString_FromString(module_name);
 #endif
 
-<<<<<<< HEAD
-    afl->py_module = PyImport_Import(py_name);
-    Py_DECREF(py_name);
-
-    if (afl->py_module != NULL) {
-
-      u8 py_notrim = 0, py_idx;
-      afl->py_functions[PY_FUNC_INIT] = PyObject_GetAttrString(afl->py_module, "init");
-      afl->py_functions[PY_FUNC_FUZZ] = PyObject_GetAttrString(afl->py_module, "fuzz");
-      afl->py_functions[PY_FUNC_INIT_TRIM] =
-          PyObject_GetAttrString(afl->py_module, "init_trim");
-      afl->py_functions[PY_FUNC_POST_TRIM] =
-          PyObject_GetAttrString(afl->py_module, "post_trim");
-      afl->py_functions[PY_FUNC_TRIM] = PyObject_GetAttrString(afl->py_module, "trim");
-=======
   py_module = PyImport_Import(py_name);
   Py_DECREF(py_name);
 
@@ -96,16 +69,11 @@
       if (!py_functions[py_idx] || !PyCallable_Check(py_functions[py_idx])) {
 
         if (py_idx == PY_FUNC_PRE_SAVE) {
->>>>>>> a3161b90
 
           // Implenting the pre_save API is optional for now
           if (PyErr_Occurred()) PyErr_Print();
 
-<<<<<<< HEAD
-        if (!afl->py_functions[py_idx] || !PyCallable_Check(afl->py_functions[py_idx])) {
-=======
         } else if (py_idx >= PY_FUNC_INIT_TRIM && py_idx <= PY_FUNC_TRIM) {
->>>>>>> a3161b90
 
           // Implementing the trim API is optional for now
           if (PyErr_Occurred()) PyErr_Print();
@@ -132,16 +100,7 @@
 
     }
 
-<<<<<<< HEAD
-        afl->py_functions[PY_FUNC_INIT_TRIM] = NULL;
-        afl->py_functions[PY_FUNC_POST_TRIM] = NULL;
-        afl->py_functions[PY_FUNC_TRIM] = NULL;
-        WARNF(
-            "Python module does not implement trim API, standard trimming will "
-            "be used.");
-=======
     if (py_notrim) {
->>>>>>> a3161b90
 
       py_functions[PY_FUNC_INIT_TRIM] = NULL;
       py_functions[PY_FUNC_POST_TRIM] = NULL;
@@ -186,15 +145,9 @@
   /* Provide the init function a seed for the Python RNG */
   py_args = PyTuple_New(1);
 #if PY_MAJOR_VERSION >= 3
-<<<<<<< HEAD
-      py_value = PyLong_FromLong(UR(afl, 0xFFFFFFFF));
-#else
-      py_value = PyInt_FromLong(UR(afl, 0xFFFFFFFF));
-=======
   py_value = PyLong_FromLong(seed);
 #else
   py_value = PyInt_FromLong(seed);
->>>>>>> a3161b90
 #endif
 
   if (!py_value) {
@@ -207,11 +160,7 @@
 
   PyTuple_SetItem(py_args, 0, py_value);
 
-<<<<<<< HEAD
-      py_value = PyObject_CallObject(afl->py_functions[PY_FUNC_INIT], py_args);
-=======
   py_value = PyObject_CallObject(py_functions[PY_FUNC_INIT], py_args);
->>>>>>> a3161b90
 
   Py_DECREF(py_args);
 
@@ -246,17 +195,6 @@
   py_value = PyByteArray_FromStringAndSize(add_buf, add_buf_size);
   if (!py_value) {
 
-<<<<<<< HEAD
-void finalize_py(afl_state_t *afl) {
-
-  if (afl->py_module != NULL) {
-
-    u32 i;
-    for (i = 0; i < PY_FUNC_COUNT; ++i)
-      Py_XDECREF(afl->py_functions[i]);
-
-    Py_DECREF(afl->py_module);
-=======
     Py_DECREF(py_args);
     FATAL("Failed to convert arguments");
 
@@ -271,7 +209,6 @@
   py_value = PyInt_FromLong(max_size);
 #endif
   if (!py_value) {
->>>>>>> a3161b90
 
     Py_DECREF(py_args);
     FATAL("Failed to convert arguments");
@@ -280,16 +217,9 @@
 
   PyTuple_SetItem(py_args, 2, py_value);
 
-<<<<<<< HEAD
-void fuzz_py(afl_state_t *afl, char* buf, size_t buflen, char* add_buf, size_t add_buflen,
-             char** ret, size_t* retlen) {
-
-  if (afl->py_module != NULL) {
-=======
   py_value = PyObject_CallObject(py_functions[PY_FUNC_FUZZ], py_args);
 
   Py_DECREF(py_args);
->>>>>>> a3161b90
 
   if (py_value != NULL) {
 
@@ -312,15 +242,11 @@
 
 size_t pre_save_py(u8* buf, size_t buf_size, u8** out_buf) {
 
-<<<<<<< HEAD
-    py_value = PyObject_CallObject(afl->py_functions[PY_FUNC_FUZZ], py_args);
-=======
   size_t out_buf_size;
   PyObject *py_args, *py_value;
   py_args = PyTuple_New(1);
   py_value = PyByteArray_FromStringAndSize(buf, buf_size);
   if (!py_value) {
->>>>>>> a3161b90
 
     Py_DECREF(py_args);
     FATAL("Failed to convert arguments");
@@ -350,11 +276,7 @@
 
 }
 
-<<<<<<< HEAD
-u32 init_trim_py(afl_state_t *afl, char* buf, size_t buflen) {
-=======
 u32 init_trim_py(u8* buf, size_t buf_size) {
->>>>>>> a3161b90
 
   PyObject *py_args, *py_value;
 
@@ -369,7 +291,7 @@
 
   PyTuple_SetItem(py_args, 0, py_value);
 
-  py_value = PyObject_CallObject(afl->py_functions[PY_FUNC_INIT_TRIM], py_args);
+  py_value = PyObject_CallObject(py_functions[PY_FUNC_INIT_TRIM], py_args);
   Py_DECREF(py_args);
 
   if (py_value != NULL) {
@@ -391,11 +313,7 @@
 
 }
 
-<<<<<<< HEAD
-u32 post_trim_py(afl_state_t *afl, char success) {
-=======
 u32 post_trim_py(u8 success) {
->>>>>>> a3161b90
 
   PyObject *py_args, *py_value;
 
@@ -411,7 +329,7 @@
 
   PyTuple_SetItem(py_args, 0, py_value);
 
-  py_value = PyObject_CallObject(afl->py_functions[PY_FUNC_POST_TRIM], py_args);
+  py_value = PyObject_CallObject(py_functions[PY_FUNC_POST_TRIM], py_args);
   Py_DECREF(py_args);
 
   if (py_value != NULL) {
@@ -433,16 +351,12 @@
 
 }
 
-<<<<<<< HEAD
-void trim_py(afl_state_t *afl, char** ret, size_t* retlen) {
-=======
 void trim_py(u8** out_buf, size_t* out_buf_size) {
->>>>>>> a3161b90
 
   PyObject *py_args, *py_value;
 
   py_args = PyTuple_New(0);
-  py_value = PyObject_CallObject(afl->py_functions[PY_FUNC_TRIM], py_args);
+  py_value = PyObject_CallObject(py_functions[PY_FUNC_TRIM], py_args);
   Py_DECREF(py_args);
 
   if (py_value != NULL) {
@@ -461,11 +375,7 @@
 
 }
 
-<<<<<<< HEAD
-u8 trim_case_python(afl_state_t *afl, struct queue_entry* q, u8* in_buf) {
-=======
 size_t havoc_mutation_py(u8** buf, size_t buf_size, size_t max_size) {
->>>>>>> a3161b90
 
   size_t mutated_size;
   PyObject *py_args, *py_value;
@@ -475,20 +385,6 @@
   py_value = PyByteArray_FromStringAndSize(*buf, buf_size);
   if (!py_value) {
 
-<<<<<<< HEAD
-  afl->stage_name = tmp;
-  afl->bytes_trim_in += q->len;
-
-  /* Initialize trimming in the Python module */
-  afl->stage_cur = 0;
-  afl->stage_max = init_trim_py(afl, in_buf, q->len);
-
-  if (afl->not_on_tty && afl->debug)
-    SAYF("[Python Trimming] START: Max %d iterations, %u bytes", afl->stage_max,
-         q->len);
-
-  while (afl->stage_cur < afl->stage_max) {
-=======
     Py_DECREF(py_args);
     FATAL("Failed to convert arguments");
 
@@ -503,7 +399,6 @@
   py_value = PyInt_FromLong(max_size);
 #endif
   if (!py_value) {
->>>>>>> a3161b90
 
     Py_DECREF(py_args);
     FATAL("Failed to convert arguments");
@@ -512,22 +407,10 @@
 
   PyTuple_SetItem(py_args, 1, py_value);
 
-<<<<<<< HEAD
-    trim_py(afl, &retbuf, &retlen);
-=======
   py_value = PyObject_CallObject(py_functions[PY_FUNC_HAVOC_MUTATION], py_args);
->>>>>>> a3161b90
-
-  Py_DECREF(py_args);
-
-<<<<<<< HEAD
-    write_to_testcase(afl, retbuf, retlen);
-
-    fault = run_target(afl, afl->frk_srv.exec_tmout);
-    ++afl->trim_execs;
-
-    if (afl->stop_soon || fault == FAULT_ERROR) {
-=======
+
+  Py_DECREF(py_args);
+
   if (py_value != NULL) {
 
     mutated_size = PyByteArray_Size(py_value);
@@ -538,22 +421,17 @@
 
     Py_DECREF(py_value);
     return mutated_size;
->>>>>>> a3161b90
-
-  } else {
-
-    PyErr_Print();
-    FATAL("Call failed");
-
-  }
-
-<<<<<<< HEAD
-    cksum = hash32(afl->frk_srv.trace_bits, MAP_SIZE, HASH_CONST);
-=======
+
+  } else {
+
+    PyErr_Print();
+    FATAL("Call failed");
+
+  }
+
 }
 
 u8 havoc_mutation_probability_py(void) {
->>>>>>> a3161b90
 
   PyObject *py_args, *py_value;
 
@@ -567,40 +445,18 @@
     Py_DECREF(py_value);
     return (u8)prob;
 
-<<<<<<< HEAD
-        needs_write = 1;
-        memcpy(clean_trace, afl->frk_srv.trace_bits, MAP_SIZE);
-=======
-  } else {
->>>>>>> a3161b90
-
-    PyErr_Print();
-    FATAL("Call failed");
-
-<<<<<<< HEAD
-      /* Tell the Python module that the trimming was successful */
-      afl->stage_cur = post_trim_py(afl, 1);
-
-      if (afl->not_on_tty && afl->debug)
-        SAYF("[Python Trimming] SUCCESS: %d/%d iterations (now at %u bytes)",
-             afl->stage_cur, afl->stage_max, q->len);
-=======
-  }
-
-}
->>>>>>> a3161b90
+  } else {
+
+    PyErr_Print();
+    FATAL("Call failed");
+
+  }
+
+}
 
 u8 queue_get_py(const u8* filename) {
 
-<<<<<<< HEAD
-      /* Tell the Python module that the trimming was unsuccessful */
-      afl->stage_cur = post_trim_py(afl, 0);
-      if (afl->not_on_tty && afl->debug)
-        SAYF("[Python Trimming] FAILURE: %d/%d iterations", afl->stage_cur,
-             afl->stage_max);
-=======
-  PyObject *py_args, *py_value;
->>>>>>> a3161b90
+  PyObject *py_args, *py_value;
 
   py_args = PyTuple_New(1);
 
@@ -623,14 +479,6 @@
   py_value = PyObject_CallObject(py_functions[PY_FUNC_QUEUE_GET], py_args);
   Py_DECREF(py_args);
 
-<<<<<<< HEAD
-    if (!(trim_exec++ % afl->stats_update_freq)) show_stats(afl);
-
-  }
-
-  if (afl->not_on_tty && afl->debug)
-    SAYF("[Python Trimming] DONE: %u bytes -> %u bytes", orig_len, q->len);
-=======
   if (py_value != NULL) {
 
     int ret = PyObject_IsTrue(py_value);
@@ -656,7 +504,6 @@
 
 void queue_new_entry_py(const u8* filename_new_queue,
                         const u8* filename_orig_queue) {
->>>>>>> a3161b90
 
   PyObject *py_args, *py_value;
 
@@ -691,12 +538,7 @@
       Py_DECREF(py_args);
       FATAL("Failed to convert arguments");
 
-<<<<<<< HEAD
-    memcpy(afl->frk_srv.trace_bits, clean_trace, MAP_SIZE);
-    update_bitmap_score(afl, q);
-=======
     }
->>>>>>> a3161b90
 
   }
 
@@ -712,12 +554,7 @@
     PyErr_Print();
     FATAL("Call failed");
 
-<<<<<<< HEAD
-  afl->bytes_trim_out += q->len;
-  return fault;
-=======
-  }
->>>>>>> a3161b90
+  }
 
 }
 
