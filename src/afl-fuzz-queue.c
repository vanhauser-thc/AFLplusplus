--- conflicted
+++ resolved
@@ -31,20 +31,12 @@
 
 inline u32 select_next_queue_entry(afl_state_t *afl) {
 
-<<<<<<< HEAD
   u32    s = rand_below(afl, afl->queued_paths);
   double p = rand_next_percent(afl);
   /*
   fprintf(stderr, "select: p=%f s=%u ... p < prob[s]=%f ? s=%u : alias[%u]=%u"
   " ==> %u\n", p, s, afl->alias_probability[s], s, s, afl->alias_table[s], p <
   afl->alias_probability[s] ? s : afl->alias_table[s]);
-=======
-  u32 s = rand_below(afl, afl->queued_paths);
-  double p = rand_next_percent(afl);
-  /*
-  fprintf(stderr, "select: p=%f s=%u ... p < prob[s]=%f ? s=%u : alias[%u]=%u"
-  " ==> %u\n", p, s, afl->alias_probability[s], s, s, afl->alias_table[s], p < afl->alias_probability[s] ? s : afl->alias_table[s]);
->>>>>>> d9b63766
   */
   return (p < afl->alias_probability[s] ? s : afl->alias_table[s]);
 
@@ -868,7 +860,6 @@
   return perf_score;
 
 }
-<<<<<<< HEAD
 
 void queue_testcase_retake(afl_state_t *afl, struct queue_entry *q,
                            u32 old_len) {
@@ -996,6 +987,4 @@
 
   return q->testcase_buf;
 
-}
-=======
->>>>>>> d9b63766
+}