--- conflicted
+++ resolved
@@ -13,17 +13,12 @@
 #   http://www.apache.org/licenses/LICENSE-2.0
 #
 
-<<<<<<< HEAD
-# Recommendation: 
-#   Better do not install afl++ into the same target directory as gcc/clang
-=======
 # For Heiko:
 #TEST_MMAP=1
 # the hash character is treated differently in different make versions
 # so use a variable for '#'
 HASH=\#
 
->>>>>>> 05a3418f
 PREFIX     ?= /usr/local
 BIN_PATH    = $(PREFIX)/bin
 HELPER_PATH = $(PREFIX)/lib/afl
@@ -52,16 +47,6 @@
  endif
 endif
 
-<<<<<<< HEAD
-ifneq "$(shell uname -m)" "x86_64"
- ifneq "$(shell uname -m)" "i386"
-	AFL_NO_X86=1
- endif
-endif
-
-CFLAGS     ?= -O3 -funroll-loops -march=native
-CFLAGS     += -Wall -g -Wno-pointer-sign -I include/ \
-=======
 ifeq "$(shell echo 'int main() {return 0; }' | $(CC) -x c - -march=native -o .test 2>/dev/null && echo 1 || echo 0 ; rm -f .test )" "1"
 	CFLAGS_OPT = -march=native
 endif
@@ -78,7 +63,6 @@
 
 CFLAGS     ?= -O3 -funroll-loops $(CFLAGS_OPT)
 override CFLAGS     += -Wall -g -Wno-pointer-sign -I include/ \
->>>>>>> 05a3418f
               -DAFL_PATH=\"$(HELPER_PATH)\" -DBIN_PATH=\"$(BIN_PATH)\" \
               -DDOC_PATH=\"$(DOC_PATH)\" -Wno-unused-function -fcommon
 
