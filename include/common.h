--- conflicted
+++ resolved
@@ -36,11 +36,6 @@
 char** get_qemu_argv(u8* own_loc, u8 **target_path_p, int argc, char **argv);
 char** get_wine_argv(u8* own_loc, u8 **target_path_p, int argc, char **argv);
 char*  get_afl_env(char* env);
-<<<<<<< HEAD
-
-#endif
-=======
-#endif
 
 /* Get unix time in milliseconds */
 
@@ -67,4 +62,5 @@
   return (tv.tv_sec * 1000000ULL) + tv.tv_usec;
 
 }
->>>>>>> 45726994
+
+#endif