--- conflicted
+++ resolved
@@ -66,8 +66,6 @@
 
   u32 prev_timed_out;                   /* if prev forkserver run timed out */
 
-<<<<<<< HEAD
-=======
   u8 qemu_mode;                         /* if running in qemu mode or not   */
 
   char *cmplog_binary;                    /* the name of the cmplog binary    */
@@ -75,15 +73,10 @@
   /* Function to kick off the forkserver child */
   void (*init_child_func)(struct afl_forkserver *fsrv, char **argv);
 
->>>>>>> 29ee3a1f
   u8 *function_opt;                     /* for autodictionary: afl ptr      */
 
   void (*function_ptr)(void *afl_tmp, u8 *mem, u32 len);
 
-<<<<<<< HEAD
-=======
-
->>>>>>> 29ee3a1f
 } afl_forkserver_t;
 
 void afl_fsrv_init(afl_forkserver_t *fsrv);
